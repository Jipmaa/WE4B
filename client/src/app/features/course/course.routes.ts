import { Routes } from "@angular/router";
import {CoursesPage} from '@/features/course/components/courses-page/courses-page';
import {CoursePage} from '@/features/course/components/course-page/course-page';
import {CourseMembersPage} from '@/features/course/components/course-members-page/course-members-page';
<<<<<<< HEAD
import {ActivityDisplayPage} from '@/features/course/components/activity-display-page/activity-display-page';
=======
import {AddGroupPageComponent} from "./components/add-group-page/add-group-page";
>>>>>>> 922cfe1d
import { courseAccessGuard } from './guards';

export const courseRoutes: Routes = [
  {
    path: '',
    component: CoursesPage
  },
  {
    path: ':slug',
    component: CoursePage,
    canActivate: [courseAccessGuard]
  },
  {
    path: ':slug/members',
    component: CourseMembersPage,
    canActivate: [courseAccessGuard]
  },
  {
<<<<<<< HEAD
    path: ':slug/activity/:activityId',
    component: ActivityDisplayPage,
=======
    path: ':slug/add-group',
    component: AddGroupPageComponent,
>>>>>>> 922cfe1d
    canActivate: [courseAccessGuard]
  }
]<|MERGE_RESOLUTION|>--- conflicted
+++ resolved
@@ -2,11 +2,8 @@
 import {CoursesPage} from '@/features/course/components/courses-page/courses-page';
 import {CoursePage} from '@/features/course/components/course-page/course-page';
 import {CourseMembersPage} from '@/features/course/components/course-members-page/course-members-page';
-<<<<<<< HEAD
 import {ActivityDisplayPage} from '@/features/course/components/activity-display-page/activity-display-page';
-=======
 import {AddGroupPageComponent} from "./components/add-group-page/add-group-page";
->>>>>>> 922cfe1d
 import { courseAccessGuard } from './guards';
 
 export const courseRoutes: Routes = [
@@ -25,13 +22,13 @@
     canActivate: [courseAccessGuard]
   },
   {
-<<<<<<< HEAD
+    path: ':slug/add-group',
+    component: AddGroupPageComponent,
+    canActivate: [courseAccessGuard]
+  },
+  {
     path: ':slug/activity/:activityId',
     component: ActivityDisplayPage,
-=======
-    path: ':slug/add-group',
-    component: AddGroupPageComponent,
->>>>>>> 922cfe1d
     canActivate: [courseAccessGuard]
   }
 ]