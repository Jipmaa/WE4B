--- conflicted
+++ resolved
@@ -1,5 +1,9 @@
-<app-sidebar-layout title="Mes cours" [leftSidebarOpen]="false" [rightSidebarOpen]="true"
-  rightSidebarTitle="Activitées récentes">
+<app-sidebar-layout
+  title="Mes cours"
+  [leftSidebarOpen]="false"
+  [rightSidebarOpen]="true"
+  rightSidebarTitle="Activitées récentes"
+>
 
   <ng-template #rightSidebar>
     <!-- Recent activities content -->
@@ -7,21 +11,26 @@
   </ng-template>
 
   <ng-template #actionButtons>
-    <app-input type="text" placeholder="Commencer à chercher..." class="w-64">
-      <lucide-icon name="search" class="text-muted-foreground" slot="leading" size="12" />
+    <app-input
+      type="text"
+      placeholder="Commencer à chercher..."
+      class="w-64"
+      >
+      <lucide-icon
+        name="search"
+        class="text-muted-foreground"
+        slot="leading"
+        size="12"
+      />
     </app-input>
     <!-- Add other actions here -->
   </ng-template>
-  
+
   <div class="grid grid-cols-1 md:grid-cols-2 lg:grid-cols-3 gap-1">
     <app-course-box *ngFor="let course of CourseArray" [course]="course"></app-course-box>
   </div>
 
-<<<<<<< HEAD
 </app-sidebar-layout>
-=======
-  Content goes here.
->>>>>>> 29dd2d7a
 
 <!--TODO a supp-->
 <!--
