<<<<<<< HEAD
import { Component, OnInit } from '@angular/core';
import {CourseBox} from '@/features/course/components/courses-page/course-box/course-box';
import {SidebarLayout} from '@/shared/components/layout/sidebar-layout/sidebar-layout';
import {InputComponent} from '@/shared/components/ui/input/input';
import {LucideAngularModule} from 'lucide-angular';
import { CommonModule } from '@angular/common';
import { CourseUnit } from '@/core/models/course-unit.models';
import { CourseUnitsService } from '@/core/services/course-units.service';
=======
import {Component, inject, OnInit, signal} from '@angular/core';
import {SidebarLayout} from '@/shared/components/layout/sidebar-layout/sidebar-layout';
import {InputComponent} from '@/shared/components/ui/input/input';
import {LucideAngularModule} from 'lucide-angular';
import {CourseUnitsService} from '@/core/services/course-units.service';
import {CourseUnit, CourseUnitsResponse} from '@/core/models/course-unit.models';
import {AuthService} from '@/core/services/auth.service';
import {CourseCard} from '@/shared/components/ui/course-card/course-card';
>>>>>>> 319882dc

@Component({
  selector: 'app-courses-page',
  imports: [
    CommonModule,
    CourseBox,
    SidebarLayout,
    InputComponent,
    LucideAngularModule,
    CourseCard
  ],
  templateUrl: './courses-page.html',
})
export class CoursesPage implements OnInit {
<<<<<<< HEAD
=======

  private readonly coursesService = inject(CourseUnitsService);
  private readonly authService = inject(AuthService);
  private userCourses = signal<CourseUnit[] | null>(null);

  ngOnInit(): void {
    this.loadUserCourses();
  }

  private loadUserCourses(): void {
    this.coursesService.getUserCourseUnits().subscribe({
      next: (response) => {
        if (response.success) {
          this.userCourses.set(response.data.courseUnits);
        }
      },
      error: (error) => {
        console.error('Failed to load user courses:', error);
      }
    });
  }

  get courses() {
    return this.userCourses();
  }

>>>>>>> 319882dc

  CourseArray !: CourseUnit[]

  constructor(public servCourse: CourseUnitsService) {
    this.servCourse.getCourseUnits().subscribe(
      response => {
        console.log(response);
        this.CourseArray = response.data.courseUnits;
      }
    )
  }

  ngOnInit(): void {

  }
}<|MERGE_RESOLUTION|>--- conflicted
+++ resolved
@@ -1,13 +1,3 @@
-<<<<<<< HEAD
-import { Component, OnInit } from '@angular/core';
-import {CourseBox} from '@/features/course/components/courses-page/course-box/course-box';
-import {SidebarLayout} from '@/shared/components/layout/sidebar-layout/sidebar-layout';
-import {InputComponent} from '@/shared/components/ui/input/input';
-import {LucideAngularModule} from 'lucide-angular';
-import { CommonModule } from '@angular/common';
-import { CourseUnit } from '@/core/models/course-unit.models';
-import { CourseUnitsService } from '@/core/services/course-units.service';
-=======
 import {Component, inject, OnInit, signal} from '@angular/core';
 import {SidebarLayout} from '@/shared/components/layout/sidebar-layout/sidebar-layout';
 import {InputComponent} from '@/shared/components/ui/input/input';
@@ -16,13 +6,10 @@
 import {CourseUnit, CourseUnitsResponse} from '@/core/models/course-unit.models';
 import {AuthService} from '@/core/services/auth.service';
 import {CourseCard} from '@/shared/components/ui/course-card/course-card';
->>>>>>> 319882dc
 
 @Component({
   selector: 'app-courses-page',
   imports: [
-    CommonModule,
-    CourseBox,
     SidebarLayout,
     InputComponent,
     LucideAngularModule,
@@ -31,8 +18,6 @@
   templateUrl: './courses-page.html',
 })
 export class CoursesPage implements OnInit {
-<<<<<<< HEAD
-=======
 
   private readonly coursesService = inject(CourseUnitsService);
   private readonly authService = inject(AuthService);
@@ -59,20 +44,5 @@
     return this.userCourses();
   }
 
->>>>>>> 319882dc
 
-  CourseArray !: CourseUnit[]
-
-  constructor(public servCourse: CourseUnitsService) {
-    this.servCourse.getCourseUnits().subscribe(
-      response => {
-        console.log(response);
-        this.CourseArray = response.data.courseUnits;
-      }
-    )
-  }
-
-  ngOnInit(): void {
-
-  }
 }