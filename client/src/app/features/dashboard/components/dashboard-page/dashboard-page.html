<<<<<<< HEAD
<p>dashboard-page works!</p>

<app-tabs-example></app-tabs-example>
=======
<app-sidebar-layout
  title="Mes cours"
  [leftSidebarOpen]="false"
  [rightSidebarOpen]="true"
  rightSidebarTitle="Activitées récentes"
>

  <ng-template #rightSidebar>
    <!-- Recent activities content -->
    <p>Recent activity content goes here.</p>
  </ng-template>

  <!-- Main content of the dashboard -->
  <p>Main dashboard content goest here.</p>

</app-sidebar-layout>
>>>>>>> 92617f0b
<|MERGE_RESOLUTION|>--- conflicted
+++ resolved
@@ -1,8 +1,3 @@
-<<<<<<< HEAD
-<p>dashboard-page works!</p>
-
-<app-tabs-example></app-tabs-example>
-=======
 <app-sidebar-layout
   title="Mes cours"
   [leftSidebarOpen]="false"
@@ -18,5 +13,4 @@
   <!-- Main content of the dashboard -->
   <p>Main dashboard content goest here.</p>
 
-</app-sidebar-layout>
->>>>>>> 92617f0b
+</app-sidebar-layout>