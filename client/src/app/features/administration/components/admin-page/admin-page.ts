import {SidebarLayout} from "@/shared/components/layout/sidebar-layout/sidebar-layout";
import { CreateGroupPopupComponent } from '@/shared/components/layout/create-group-popup/create-group-popup';
import {
  Component,
  CUSTOM_ELEMENTS_SCHEMA,
  OnInit,
  ViewChild,
  AfterViewChecked,
  ChangeDetectorRef,
  signal, computed
} from '@angular/core';
import { LucideAngularModule } from 'lucide-angular';
import { CommonModule } from '@angular/common';
import { User } from '@/core/models/user.models';
import { UsersService } from '@/core/services/users.service';
import { TabsComponent } from '@/shared/components/ui/tabs';
import { TabItemComponent } from "../../../../shared/components/ui/tab-item/tab-item";
import { TabContentComponent } from "../../../../shared/components/ui/tab-content/tab-content";
import { CourseUnit } from '@/core/models/course-unit.models';
import { CourseUnitsService } from '@/core/services/course-units.service';
import { ArrayComponent, Columns, RowActions, Messages, LoadingState} from '@/shared/components/ui/array/array';
import { UserRegisterPopup} from '@/shared/components/layout/user-register-popup/user-register-popup';
import {InputComponent} from '@/shared/components/ui/input/input';
import {ButtonComponent} from '@/shared/components/ui/button/button';
import { Router } from '@angular/router';
import { DeleteConfirmationPopupComponent } from '@/shared/components/layout/delete-confirmation-popup/delete-confirmation-popup';
import {CourseGroupsService} from '@/core/services/course-groups.service';
import {CourseGroup} from '@/core/models/course-group.models';
import {CourseRegisterPopup} from '@/shared/components/layout/course-register-popup/course-register-popup';

type UnifiedData =
  | { type: 'courseUnit', name: string, description: string, data: CourseUnit }
  | { type: 'group', name: string, description: string, data: CourseGroup };
@Component({
  selector: 'app-admin-page',
  standalone: true,
<<<<<<< HEAD
  imports: [CommonModule, LucideAngularModule, TabsComponent, TabItemComponent, TabContentComponent, SidebarLayout, ArrayComponent, UserRegisterPopup, InputComponent, ButtonComponent, CreateGroupPopupComponent, DeleteConfirmationPopupComponent],
=======
  imports: [CommonModule, LucideAngularModule, TabsComponent, TabItemComponent, TabContentComponent, SidebarLayout, ArrayComponent, UserRegisterPopup, InputComponent, ButtonComponent, CreateGroupPopupComponent, CourseRegisterPopup],
>>>>>>> 2293e67d
  templateUrl: './admin-page.html',
  schemas: [CUSTOM_ELEMENTS_SCHEMA]
})
export class AdminPage implements OnInit, AfterViewChecked {
  @ViewChild(TabsComponent) tabsComponent!: TabsComponent;
  activeTab: string = 'ues';

  UsersArray !: User[]

  private readonly courses=signal<CourseUnit[]>([]);
  private readonly groups=signal<CourseGroup[]>([]);

  showEditUserPopup: boolean = false;
  showCreateUserPopup: boolean = false;
  showEditCourseUnitPopup: boolean = false;
  showCreateCourseUnitPopup: boolean = false; // New signal for create popup
  selectedUser: User | null = null;
  selectedCourseUnit: CourseUnit | null = null;
  selectedGroup: CourseGroup | null = null;

  showCreateGroupPopup: boolean = false;

  readonly createdGroupPopUp = signal<CourseUnit | null>(null);
  showDeleteUserPopup: boolean = false;
  userToDelete: User | null = null;

  readonly unifiedCoursesAndGroupsArray =computed(() => {
    // Combine courses and groups into a unified array where all groups are course units is next to their parent course unit
    const unifiedArray: UnifiedData [] = [];
    this.courses().forEach(courseUnit => {
      unifiedArray.push({ type: 'courseUnit', name: courseUnit.code, description: courseUnit.name, data: courseUnit });
      if (courseUnit.groups?.length) {

        //@ts-ignore -unexpected behavior of client typing against server typing
        courseUnit.groups.forEach(g=> unifiedArray.push({ type: 'group', name: `--> ${g.name}`, description: g.description??`Groupe ${g.name}`, data: g }));
      }
    });
    return unifiedArray;
  })
  constructor(
    public servUsers: UsersService,
    private servCourse: CourseUnitsService,
    private servCourseGroup: CourseGroupsService,
    private cdRef: ChangeDetectorRef,
    private router: Router
  ) {
    this.servUsers.getUsers().subscribe(
      response => {
        console.log(response);
        this.UsersArray = response.data.users;
      }
    );

    this.servCourse.getCourseUnits().subscribe(
      response => {
        console.log(response);
        this.courses.set(response.data.courseUnits);
      }
    );

    this.servCourseGroup.getGroups().subscribe(
      response => {
        console.log(response);
        this.groups.set(response.data.groups);
      }
    )
  }

  ngOnInit(): void {
  }

  ngAfterViewChecked() {
    if (this.tabsComponent) {
      const currentTab = this.tabsComponent.getActiveTab();
      if (this.activeTab !== currentTab) {
        this.activeTab = currentTab;
        this.cdRef.detectChanges();
      }
    }
  }

  columnsUsers: Columns = [
    {
      label: 'Nom',
      mapToKey: 'fullName', //correspond a UsersArray.fullName
      showOnSmall: true
    },
    {
      label: 'Email',
      mapToKey: 'email',
      showOnSmall: false
    },
    {
      label: 'Téléphone',
      mapToKey: 'phone',
      showOnSmall: false
    },
    {
      label: 'Rôles',
      mapToKey: 'roles',
      showOnSmall: true
    }
  ];

  rowActionsUsers: RowActions<User> = [
    {
      label: 'Modifier',
      onTriggered: (user: User) => {
        this.servUsers.getUserById(user._id).subscribe(
          response => {
            this.selectedUser = response.data.user;
            this.showEditUserPopup = true;
          }
        );
      }
    },
    {
      label: 'Supprimer',
      onTriggered: (user: User) => {
        this.userToDelete = user;
        this.showDeleteUserPopup = true;
      }
    }
  ];

  columnsCourses: Columns = [
    {
      label: 'Nom',
      mapToKey: 'name',
      showOnSmall: true
    },
    {
      label: 'Description',
      mapToKey: 'description',
      showOnSmall: false
    }
  ];

  getRowActionsCourses(item: UnifiedData): RowActions<UnifiedData> {
    if (item.type === 'courseUnit') {
      return [
        {
          label: 'Modifier',
          onTriggered: () => {
            this.servCourse.getCourseUnitById((item.data as CourseUnit)._id).subscribe(
              response => {
                this.selectedCourseUnit = response.data.courseUnit;
                this.showEditCourseUnitPopup = true;
              }
            );
          }
        },
        {
          label: 'Supprimer',
          onTriggered: () => {
            console.log('Supprimer un cours:', item.data as CourseUnit);
            // Implémentez votre logique de suppression ici
          }
        },
        {
          label: 'Voir détails',
          onTriggered: () => {
            console.log('Voir détails des cours:', item.data as CourseUnit);
            // Implémentez votre logique de visualisation ici
          }
        },
        {
          label: 'Ajouter un groupe',
          onTriggered: () => {
            console.log('Ajouter un groupe au cours:', item.data as CourseUnit);
            this.createdGroupPopUp.set(item.data as CourseUnit);
          }
        }
      ];
    } else if (item.type === 'group') {
      return [
        {
          label: 'Modifier un groupe',
          onTriggered: () => {
            console.log('Modifier un groupe:', item.data as CourseGroup);
            this.selectedGroup = item.data as CourseGroup;
            // Implement your logic to modify a group
          }
        },
        {
          label: 'Assigner un utilisateur',
          onTriggered: () => {
            console.log('Assigner un utilisateur au groupe:', item.data as CourseGroup);
            // Implement your logic to assign a user to a group
          }
        },
        {
          label: 'Supprimer un groupe',
          onTriggered: () => {
            console.log('Supprimer un groupe:', item.data as CourseGroup);
            // Implement your logic to delete a group
          }
        }
      ];
    }
    return [];
  }

  messagesUsers: Messages = {
    onLoading: 'Chargement des utilisateurs...',
    onAllLoaded: 'Tous les utilisateurs ont été chargés',
    onError: 'Erreur lors du chargement des utilisateurs'
  };

  messagesCourses: Messages = {
    onLoading: 'Chargement des cours...',
    onAllLoaded: 'Tous les cours ont été chargés',
    onError: 'Erreur lors du chargement des cours'
  };

  loadingStateUsers: LoadingState = {
    isLoading: false,
    hasError: false,
    allLoaded: true // Changez en false si vous voulez tester le chargement infini
  };

  loadingStateCourses: LoadingState = {
    isLoading: false,
    hasError: false,
    allLoaded: true // Changez en false si vous voulez tester le chargement infini
  };

  private currentPage = 1;
  private pageSize = 10;

  loadMoreUsers() {
    if (this.loadingStateUsers.isLoading || this.loadingStateUsers.allLoaded) {
      return;
    }

    this.loadingStateUsers.isLoading = true;
  }

  loadMoreCourses() {
    if (this.loadingStateCourses.isLoading || this.loadingStateCourses.allLoaded) {
      return;
    }

    this.loadingStateCourses.isLoading = true;
  }

  onUserUpdated(updatedUser: User): void {
    // Chercher l'index de l'utilisateur mis à jour dans le tableau
    const index = this.UsersArray.findIndex(u => u._id === updatedUser._id);

    this.servUsers.getUsers().subscribe(
      response => {
        this.UsersArray = response.data.users;
      }
    );

    // Tu peux afficher une notif ou console.log
    console.log('Utilisateur mis à jour :', updatedUser);
  }

<<<<<<< HEAD
  confirmDeleteUser(): void {
    if (this.userToDelete) {
      this.servUsers.deleteUser(this.userToDelete._id).subscribe(
        () => {
          this.UsersArray = this.UsersArray.filter(u => u._id !== this.userToDelete!._id);
          this.cancelDeleteUser();
        },
        error => {
          console.error('Error deleting user:', error);
          this.cancelDeleteUser();
        }
      );
    }
  }

  cancelDeleteUser(): void {
    this.showDeleteUserPopup = false;
    this.userToDelete = null;
=======
  onCourseUnitUpdated(updatedCourseUnit: CourseUnit): void {
    this.courses.update(courses => {
      const index = courses.findIndex(cu => cu._id === updatedCourseUnit._id);
      if (index !== -1) {
        courses[index] = updatedCourseUnit;
      }
      return [...courses];
    });
    console.log('UE mise à jour :', updatedCourseUnit);
>>>>>>> 2293e67d
  }

  navigateToRegister() {
    this.showCreateUserPopup = true;
  }

  onUserCreated(newUser: User): void {
    this.UsersArray = [...this.UsersArray, newUser];
    this.showCreateUserPopup = false;
    // Optionally, refresh the users list from the service if needed
    // this.servUsers.getUsers().subscribe(response => {
    //   this.UsersArray = response.data.users;
    // });
  }

  onCloseCreateUserPopup(): void {
    this.showCreateUserPopup = false;
  }

  navigateToCourse() {
    this.showCreateCourseUnitPopup = true;
  }

  onCourseUnitCreated(newCourseUnit: CourseUnit): void {
    this.courses.update(courses => [...courses, newCourseUnit]);
    this.showCreateCourseUnitPopup = false;
  }

  onCloseCreateCourseUnitPopup(): void {
    this.showCreateCourseUnitPopup = false;
  }

  navigateToGroup() {
    this.showCreateGroupPopup = true;
  }

  onCreateGroup(groupData: CourseGroup) {
    console.log('Nouveau groupe créé:', groupData);
    // Optionally, refresh the course units or groups list after creation
    // For example, if you want to see the new group immediately:
    // this.servCourse.getCourseUnits().subscribe(response => {
    //   this.CoursesArray = response.data.courseUnits;
    // });
  }

  handleClosePopUp(){
    this.createdGroupPopUp.set(null);
  }
}<|MERGE_RESOLUTION|>--- conflicted
+++ resolved
@@ -34,11 +34,7 @@
 @Component({
   selector: 'app-admin-page',
   standalone: true,
-<<<<<<< HEAD
-  imports: [CommonModule, LucideAngularModule, TabsComponent, TabItemComponent, TabContentComponent, SidebarLayout, ArrayComponent, UserRegisterPopup, InputComponent, ButtonComponent, CreateGroupPopupComponent, DeleteConfirmationPopupComponent],
-=======
-  imports: [CommonModule, LucideAngularModule, TabsComponent, TabItemComponent, TabContentComponent, SidebarLayout, ArrayComponent, UserRegisterPopup, InputComponent, ButtonComponent, CreateGroupPopupComponent, CourseRegisterPopup],
->>>>>>> 2293e67d
+  imports: [CommonModule, LucideAngularModule, TabsComponent, TabItemComponent, TabContentComponent, SidebarLayout, ArrayComponent, UserRegisterPopup, InputComponent, ButtonComponent, CreateGroupPopupComponent, CourseRegisterPopup,DeleteConfirmationPopupComponent],
   templateUrl: './admin-page.html',
   schemas: [CUSTOM_ELEMENTS_SCHEMA]
 })
@@ -299,7 +295,17 @@
     console.log('Utilisateur mis à jour :', updatedUser);
   }
 
-<<<<<<< HEAD
+  onCourseUnitUpdated(updatedCourseUnit: CourseUnit): void {
+    this.courses.update(courses => {
+      const index = courses.findIndex(cu => cu._id === updatedCourseUnit._id);
+      if (index !== -1) {
+        courses[index] = updatedCourseUnit;
+      }
+      return [...courses];
+    });
+    console.log('UE mise à jour :', updatedCourseUnit);
+  }
+
   confirmDeleteUser(): void {
     if (this.userToDelete) {
       this.servUsers.deleteUser(this.userToDelete._id).subscribe(
@@ -318,17 +324,6 @@
   cancelDeleteUser(): void {
     this.showDeleteUserPopup = false;
     this.userToDelete = null;
-=======
-  onCourseUnitUpdated(updatedCourseUnit: CourseUnit): void {
-    this.courses.update(courses => {
-      const index = courses.findIndex(cu => cu._id === updatedCourseUnit._id);
-      if (index !== -1) {
-        courses[index] = updatedCourseUnit;
-      }
-      return [...courses];
-    });
-    console.log('UE mise à jour :', updatedCourseUnit);
->>>>>>> 2293e67d
   }
 
   navigateToRegister() {
