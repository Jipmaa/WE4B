--- conflicted
+++ resolved
@@ -1,4 +1,5 @@
-<<<<<<< HEAD
+import { Component } from '@angular/core';
+import {SidebarLayout} from "@/shared/components/layout/sidebar-layout/sidebar-layout";
 import { Component, CUSTOM_ELEMENTS_SCHEMA, OnInit } from '@angular/core';
 import { LucideAngularModule } from 'lucide-angular';
 import { CommonModule } from '@angular/common';
@@ -13,17 +14,7 @@
 @Component({
   selector: 'app-admin-page',
   standalone: true,
-  imports: [CommonModule, LucideAngularModule, TabsComponent, TabItemComponent, TabContentComponent],
-=======
-import { Component } from '@angular/core';
-import {SidebarLayout} from "@/shared/components/layout/sidebar-layout/sidebar-layout";
-
-@Component({
-  selector: 'app-admin-page',
-	imports: [
-		SidebarLayout
-	],
->>>>>>> 92617f0b
+  imports: [CommonModule, LucideAngularModule, TabsComponent, TabItemComponent, TabContentComponent, SidebarLayout],
   templateUrl: './admin-page.html',
   schemas: [CUSTOM_ELEMENTS_SCHEMA]
 })
