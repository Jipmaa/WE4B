import {BaseFilters} from '@/core/models/_shared.models';

export type UserRole = 'student' | 'teacher' | 'admin';

export interface User {
  _id: string;
  email: string;
  firstName: string;
  lastName: string;
  phoneNumber: string;
  fullName: string;
  avatar?: string;
  roles: UserRole[];
  department?: string;
  birthdate: Date;
  phone?: string;
  isActive: boolean;
  isEmailVerified: boolean;
  isPhoneVerified: boolean;
  lastLogin?: Date;
  memberOfGroups: string[];
  createdAt: Date;
  updatedAt: Date;
}

export interface UserFilters extends BaseFilters {
  role?: UserRole;
  department?: string;
  isActive?: boolean;
  sortBy?: 'createdAt' | 'updatedAt' | 'email' | 'lastLogin' | 'firstName' | 'lastName';
}

export interface UserStats {
  overview: {
    totalUsers: number;
    activeUsers: number;
    inactiveUsers: number;
    verifiedUsers: number;
    unverifiedUsers: number;
  };
  roleDistribution: Array<{ _id: UserRole; count: number; }>;
  departmentDistribution: Array<{ _id: string; count: number; }>;
  recentUsers: User[];
}

export interface UsersResponse {
  users: User[];
  pagination: {
    currentPage: number;
    totalPages: number;
    totalUsers: number;
    limit: number;
    hasNextPage: boolean;
    hasPrevPage: boolean;
  };
}

export interface UserSearchResult {
  users: User[];
  count: number;
}

export interface UpdateUserRequest {
  firstName?: string;
  lastName?: string;
  department?: string;
  birthdate?: Date;
  avatar?: string;
<<<<<<< HEAD
}

export interface CreateUserRequest {
  email: string;
  password: string;
  firstName: string;
  lastName: string;
  birthdate: Date | string;
  roles?: UserRole[];
  department?: string;
  avatar?: string;
  isActive?: boolean;
  isEmailVerified?: boolean;
}

export interface CreateUserResponse {
  user: User;
=======
  phone?: string;
>>>>>>> 761930bb
}<|MERGE_RESOLUTION|>--- conflicted
+++ resolved
@@ -66,7 +66,7 @@
   department?: string;
   birthdate?: Date;
   avatar?: string;
-<<<<<<< HEAD
+  phone?: string;
 }
 
 export interface CreateUserRequest {
@@ -84,7 +84,4 @@
 
 export interface CreateUserResponse {
   user: User;
-=======
-  phone?: string;
->>>>>>> 761930bb
 }