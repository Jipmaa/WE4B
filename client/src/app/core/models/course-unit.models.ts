--- conflicted
+++ resolved
@@ -3,15 +3,6 @@
 import {CourseActivity} from '@/core/models/course-activity.models';
 import {CourseGroup} from '@/core/models/course-group.models';
 
-export interface CourseGroup {
-  _id: string;
-  name: string;
-  day: 'monday' | 'tuesday' | 'wednesday' | 'thursday' | 'friday' | 'saturday' | 'sunday';
-  from: string; // HH:mm format
-  to: string;   // HH:mm format
-  semester: 1 | 2;
-  kind: 'theoretical' | 'practical' | 'laboratory' | 'other';
-}
 
 export interface CourseUnit {
   _id: string;
@@ -20,11 +11,7 @@
   name: string;
   code: string;
   img?: string;
-<<<<<<< HEAD
   groups?: CourseGroup[];
-=======
-  groups?: string[] | CourseGroup[]; // Can be ObjectId strings or populated CourseGroup objects
->>>>>>> a91fd8db
   activities: CourseUnitActivitiesCategory[];
   userRole?: 'student' | 'teacher'; // User's role in this specific course
   type: 'CS' | 'TM' | 'EC' | 'OM' | 'QC';
