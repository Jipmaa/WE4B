import express from 'express';
import mongoose from 'mongoose';
import cors from 'cors';
import helmet from 'helmet';
import morgan from 'morgan';
import compression from 'compression';
import rateLimit from 'express-rate-limit';
import dotenv from 'dotenv';

// Import routes
import userRoutes from './routes/user-routes';
import courseUnitRoutes from './routes/course-unit-routes';
import courseGroupRoutes from "./routes/course-group-routes";
import courseActivityRoutes from './routes/course-activity-routes';
import courseGroupRoutes from './routes/course-group-routes';
import setupRoutes from "./routes/setup-routes";
import authRoutes from './routes/auth-routes';
import fileRoutes from './routes/file-routes';
import discussionRoutes from './routes/discussion-routes';
import logRoutes from './routes/log-routes';

// Import middleware
import { errorHandler } from './middleware/error-handler';
import { notFound } from './middleware/not-found';
import {initializeBuckets} from "./services/minio-service";
import courseActivityDepositRoutes from "./routes/course-activity-deposit-routes";

// Load environment variables
dotenv.config();

class Server {
	public app: express.Application;
	private port: string | number;

	public static start() {
		const server = new Server();
		server.initializeServer().then(_r => {
			server.start();
		}).catch(e => {
			console.error("Could not start server", e);
			process.exit(1);
		});
	}

	private constructor() {
		this.app = express();
		this.port = process.env.PORT || 3000;
	}

	private async initializeServer(): Promise<void> {
		this.verifyEnv();
		await this.connectDatabase();
		await this.initializeMinIO();
		this.initializeMiddlewares();
		this.initializeRoutes();
		this.initializeErrorHandling();
	}

	private async connectDatabase(): Promise<void> {
		try {
			const mongoUri = process.env.MONGODB_URI;

			if (!mongoUri) {
				throw new Error('MONGODB_URI is not defined in environment variables');
			}

			await mongoose.connect(mongoUri);
			console.log('✅ Connected to MongoDB');

			mongoose.connection.on('error', (error) => {
				console.error('❌ MongoDB connection error:', error);
			});

			mongoose.connection.on('disconnected', () => {
				console.log('🔌 MongoDB disconnected');
			});

		} catch (error) {
			console.error('❌ Error connecting to MongoDB:', error);
			process.exit(1);
		}
	}

	private async initializeMinIO(): Promise<void> {
		try {
			await initializeBuckets();
			console.log('✅ MinIO buckets initialized successfully');
		} catch (error) {
			console.error('❌ Error initializing MinIO:', error);
			console.warn('⚠️ Continuing without MinIO - file uploads will not work');
		}
	}

	private initializeMiddlewares(): void {
		// Security middleware with development-friendly configuration
		if (process.env.NODE_ENV === 'production') {
			this.app.use(helmet({
				hsts: {
					maxAge: 31536000,
					includeSubDomains: true,
					preload: true
				}
			}));
		} else {
			// Development configuration - don't force HTTPS
			this.app.use(helmet({
				hsts: false,
				contentSecurityPolicy: false,
				crossOriginEmbedderPolicy: false
			}));
		}

		// Logging middleware
		if (process.env.NODE_ENV === 'development') {
			morgan.token('origin', (req) => req.headers['origin'] || 'no-origin');
			morgan.token('auth', (req) => req.headers['authorization'] ? 'Bearer-present' : 'no-auth');
			this.app.use(morgan(':date[clf] :method :url — :status :res[content-length] :response-time ms | Origin: :origin | Auth: :auth'));
		} else {
			this.app.use(morgan('combined'));
		}

		// CORS configuration
		this.app.use(cors({
			origin: [
				'http://localhost:4200',  // Angular dev server
				'http://localhost:3000',  // The backend (for setup)
				process.env.CORS_ORIGIN!   // Environment variable for production
			].filter(Boolean), // Remove any undefined values
			credentials: true,
			methods: ['GET', 'POST', 'PUT', 'DELETE', 'PATCH', 'HEAD', 'OPTIONS'],
			allowedHeaders: ['Content-Type', 'Authorization', 'X-Requested-With']
		}));

		// Handle preflight requests explicitly
		this.app.options('*', cors());

		// THEN rate limiting - much more lenient in development
		const isDevelopment = process.env.NODE_ENV === 'development';

		// Rate limiting
		const limiter = rateLimit({
			windowMs: 15 * 60 * 1000, // 15 minutes
			limit: isDevelopment ? 1000 : 100, // limit each IP to 100 requests per windowMs
			message: 'Too many requests from this IP, please try again later.',
			standardHeaders: true,
			legacyHeaders: false,
			skip: (req) => isDevelopment && req.method === 'OPTIONS'
		});
		this.app.use(limiter);

		// Compression middleware
		this.app.use(compression());

		// Body parsing middleware
		this.app.use(express.json({ limit: '10mb' }));
		this.app.use(express.urlencoded({ extended: true, limit: '10mb' }));

		// Health check endpoint
		this.app.get('/health', (req, res) => {
			res.status(200).json({
				status: 'OK',
				timestamp: new Date().toISOString(),
				uptime: process.uptime(),
				environment: process.env.NODE_ENV || 'development'
			});
		});
	}

	private initializeRoutes(): void {
		if (process.env.NODE_ENV === 'development') {
			// Setup routes (no authentication required)
			this.app.use('/setup', setupRoutes);
		}

		// API routes
		this.app.use('/api/accounts', authRoutes);
		this.app.use('/api/course-units', courseUnitRoutes);
		this.app.use('/api/course-activities', [courseActivityRoutes, courseActivityDepositRoutes]);
		this.app.use('/api/course-groups', courseGroupRoutes);
		this.app.use('/api/users', userRoutes);
		this.app.use('/api/files', fileRoutes);
		this.app.use('/api/discussions', discussionRoutes);
<<<<<<< HEAD
		this.app.use('/api/logs', logRoutes);
=======
		this.app.use('/api/course-groups', courseGroupRoutes);
>>>>>>> 922cfe1d

		// Root endpoint
		this.app.get('/', (req, res) => {
			res.json({
				message: 'Mooodle WE4B Backend API',
				version: '1.0.0',
				endpoints: {
					health: '/health',
					setup: '/setup/user',
					setupStats: '/setup/user/stats',
					auth: '/api/accounts',
					users: '/api/users'
				}
			});
		});
	}

	private initializeErrorHandling(): void {
		// 404 handler
		this.app.use(notFound);

		// Global error handler
		this.app.use(errorHandler);
	}

	public start(): void {
		this.app.listen(this.port, () => {
			console.log(`🚀 Server running on port ${this.port}`);
			console.log(`📖 Environment: ${process.env.NODE_ENV || 'development'}`);
			console.log(`🔗 API URL: http://localhost:${this.port}`);
			console.log('📚 MinIO dashboard: http://localhost:9001');
			console.log(`👤 Setup User: http://localhost:${this.port}/setup/user`);
			console.log('------------------------------------------------------------------');
		});
	}

	private verifyEnv(): void {
		const missingEnvVars: string[] = [];
		const requiredEnvVars: string[] = [
			 'MONGODB_URI',
			 'MINIO_ENDPOINT',
			 'MINIO_PORT',
			 'MINIO_USE_SSL',
			 'MINIO_ACCESS_KEY',
			 'MINIO_SECRET_KEY'
		];

		for (const envVar of requiredEnvVars) {
			if (!process.env[envVar]) {
				missingEnvVars.push(envVar);
			}
		}

		if (missingEnvVars.length > 0) {
			throw new Error(`Missing environment variables: ${missingEnvVars.join(', ')}`);
		}
	}
}

// Handle unhandled promise rejections
process.on('unhandledRejection', (err: Error) => {
	console.error('❌ Unhandled Promise Rejection:', err.message);
	process.exit(1);
});

// Handle uncaught exceptions
process.on('uncaughtException', (err: Error) => {
	console.error('❌ Uncaught Exception:', err.message);
	process.exit(1);
});

// Graceful shutdown
process.on('SIGTERM', async () => {
	console.log('🛑 SIGTERM received. Shutting down gracefully...');
	await mongoose.connection.close();
	process.exit(0);
});

process.on('SIGINT', async () => {
	console.log('🛑 SIGINT received. Shutting down gracefully...');
	await mongoose.connection.close();
	process.exit(0);
});

// Create and start server
Server.start();<|MERGE_RESOLUTION|>--- conflicted
+++ resolved
@@ -180,11 +180,8 @@
 		this.app.use('/api/users', userRoutes);
 		this.app.use('/api/files', fileRoutes);
 		this.app.use('/api/discussions', discussionRoutes);
-<<<<<<< HEAD
 		this.app.use('/api/logs', logRoutes);
-=======
 		this.app.use('/api/course-groups', courseGroupRoutes);
->>>>>>> 922cfe1d
 
 		// Root endpoint
 		this.app.get('/', (req, res) => {
