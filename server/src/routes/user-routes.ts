--- conflicted
+++ resolved
@@ -1,15 +1,6 @@
-import {Request, Response, Router} from 'express';
-import {body, param, query} from 'express-validator';
+import { Router, Request, Response } from 'express';
+import { query, param, body } from 'express-validator';
 import User from '../models/user';
-<<<<<<< HEAD
-import {authMiddleware} from '../middleware/auth-middleware';
-import {adminMiddleware} from '../middleware/roles-middleware';
-import {validateRequest} from '../middleware/validate-request';
-import {AppError} from '../utils/app-error';
-import {asyncHandler} from '../utils/async-handler';
-import {handleFileUploadError, uploadAvatar} from '../middleware/file-upload-middleware';
-import {deleteFile, FILE_CONFIGS, generateFileName, getPublicUrl, uploadFile} from '../services/minio-service';
-=======
 import CourseGroup from '../models/course-group';
 import { authMiddleware } from '../middleware/auth-middleware';
 import { adminMiddleware } from '../middleware/roles-middleware';
@@ -18,7 +9,6 @@
 import { asyncHandler } from '../utils/async-handler';
 import { uploadAvatar, handleFileUploadError } from '../middleware/file-upload-middleware';
 import { uploadFile, generateFileName, deleteFile, FILE_CONFIGS, getPublicUrl } from '../services/minio-service';
->>>>>>> 92617f0b
 
 const router = Router();
 
@@ -729,7 +719,7 @@
 
 	// Extract unique course units and include user's role in each course
 	const courseUnitsMap = new Map();
-	
+
 	courseGroups.forEach(group => {
 		const userInGroup = group.users.find(u => u.user.toString() === user._id.toString());
 		if (userInGroup && group.courseUnit) {
