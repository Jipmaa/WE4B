import { Router, Request, Response } from 'express';
import { query, param, body } from 'express-validator';
import CourseUnit from '../models/course-unit';
import { authMiddleware } from '../middleware/auth-middleware';
import { adminMiddleware } from '../middleware/roles-middleware';
import { validateRequest } from '../middleware/validate-request';
import { AppError } from '../utils/app-error';
import { asyncHandler } from '../utils/async-handler';
import { uploadCourseImage, handleFileUploadError } from '../middleware/file-upload-middleware';
import { uploadFile, generateFileName, deleteFile, FILE_CONFIGS, getPublicUrl } from '../services/minio-service';

const router = Router();

// Apply authentication middleware to all routes
router.use(authMiddleware);

// Validation rules
const getCourseUnitsValidation = [
	query('page')
		 .optional()
		 .isInt({ min: 1 })
		 .withMessage('Page must be a positive integer'),
	query('limit')
		 .optional()
		 .isInt({ min: 1, max: 100 })
		 .withMessage('Limit must be between 1 and 100'),
	query('search')
		 .optional()
		 .isLength({ min: 1, max: 50 })
		 .withMessage('Search term must be between 1 and 50 characters'),
	query('minCapacity')
		 .optional()
		 .isInt({ min: 0 })
		 .withMessage('Minimum capacity must be a non-negative integer'),
	query('maxCapacity')
		 .optional()
		 .isInt({ min: 0 })
		 .withMessage('Maximum capacity must be a non-negative integer'),
	query('sortBy')
		 .optional()
		 .isIn(['createdAt', 'updatedAt', 'name', 'code', 'capacity'])
		 .withMessage('sortBy must be one of: createdAt, updatedAt, name, code, capacity'),
	query('sortOrder')
		 .optional()
		 .isIn(['asc', 'desc'])
		 .withMessage('sortOrder must be asc or desc')
];

const courseUnitIdValidation = [
	param('id')
		 .isMongoId()
		 .withMessage('Invalid course unit ID format')
];

const createCourseUnitValidation = [
	body('name')
		 .notEmpty()
		 .withMessage('Name is required')
		 .isLength({ max: 50 })
		 .withMessage('Name must be less than 50 characters')
		 .trim(),
	body('code')
		 .notEmpty()
		 .withMessage('Code is required')
		 .isLength({ min: 2, max: 20 })
		 .withMessage('Code must be between 2 and 20 characters')
		 .matches(/^[A-Z0-9]+$/)
		 .withMessage('Code must contain only uppercase letters and numbers')
		 .trim(),
	body('slug')
		 .notEmpty()
		 .withMessage('Slug is required')
		 .isLength({ min: 2, max: 50 })
		 .withMessage('Slug must be between 2 and 50 characters')
		 .matches(/^[a-z0-9-]+$/)
		 .withMessage('Slug must contain only lowercase letters, numbers, and hyphens')
		 .trim(),
	body('capacity')
		 .notEmpty()
		 .withMessage('Capacity is required')
		 .isInt({ min: 1 })
		 .withMessage('Capacity must be a positive integer'),
	// Image will be handled by file upload middleware
];

const updateCourseUnitValidation = [
	body('name')
		 .optional()
		 .isLength({ max: 50 })
		 .withMessage('Name must be less than 50 characters')
		 .trim(),
	body('code')
		 .optional()
		 .isLength({ min: 2, max: 20 })
		 .withMessage('Code must be between 2 and 20 characters')
		 .matches(/^[A-Z0-9]+$/)
		 .withMessage('Code must contain only uppercase letters and numbers')
		 .trim(),
	body('slug')
		 .optional()
		 .isLength({ min: 2, max: 50 })
		 .withMessage('Slug must be between 2 and 50 characters')
		 .matches(/^[a-z0-9-]+$/)
		 .withMessage('Slug must contain only lowercase letters, numbers, and hyphens')
		 .trim(),
	body('capacity')
		 .optional()
		 .isInt({ min: 1 })
		 .withMessage('Capacity must be a positive integer'),
	// Image will be handled by file upload middleware
];

// @route   GET /api/course-units
// @desc    Get all course units with pagination and filters
// @access  Private (All authenticated users)
router.get('/', getCourseUnitsValidation, validateRequest, asyncHandler(async (req: Request, res: Response) => {
	const page = parseInt(req.query.page as string) || 1;
	const limit = parseInt(req.query.limit as string) || 10;
	const search = req.query.search as string;
	const minCapacity = req.query.minCapacity ? parseInt(req.query.minCapacity as string) : undefined;
	const maxCapacity = req.query.maxCapacity ? parseInt(req.query.maxCapacity as string) : undefined;
	const sortBy = (req.query.sortBy as string) || 'createdAt';
	const sortOrder = (req.query.sortOrder as string) || 'desc';

	// Build filter object
	const filter: any = {};

	if (search) {
		filter.$or = [
			{ name: { $regex: search, $options: 'i' } },
			{ code: { $regex: search, $options: 'i' } },
			{ slug: { $regex: search, $options: 'i' } }
		];
	}

	if (minCapacity !== undefined && maxCapacity !== undefined) {
		filter.capacity = { $gte: minCapacity, $lte: maxCapacity };
	} else if (minCapacity !== undefined) {
		filter.capacity = { $gte: minCapacity };
	} else if (maxCapacity !== undefined) {
		filter.capacity = { $lte: maxCapacity };
	}

	// Build sort object
	const sort: any = {};
	sort[sortBy] = sortOrder === 'asc' ? 1 : -1;

	// Calculate skip value for pagination
	const skip = (page - 1) * limit;

	// Execute queries
	const [courseUnits, totalCourseUnits] = await Promise.all([
		CourseUnit.find(filter)
			 .sort(sort)
			 .skip(skip)
			 .limit(limit)
			 .select('-__v'),
		CourseUnit.countDocuments(filter)
	]);

	// Calculate pagination info
	const totalPages = Math.ceil(totalCourseUnits / limit);
	const hasNextPage = page < totalPages;
	const hasPrevPage = page > 1;

	res.json({
		success: true,
		data: {
			courseUnits,
			pagination: {
				currentPage: page,
				totalPages,
				totalCourseUnits,
				limit,
				hasNextPage,
				hasPrevPage
			}
		}
	});
}));

// @route   GET /api/course-units/stats
// @desc    Get course unit statistics
// @access  Private (Admin only)
router.get('/stats', adminMiddleware, asyncHandler(async (req: Request, res: Response) => {
	const stats = await CourseUnit.aggregate([
		{
			$group: {
				_id: null,
				totalCourseUnits: { $sum: 1 },
				totalCapacity: { $sum: '$capacity' },
				averageCapacity: { $avg: '$capacity' },
				minCapacity: { $min: '$capacity' },
				maxCapacity: { $max: '$capacity' }
			}
		}
	]);

	const capacityDistribution = await CourseUnit.aggregate([
		{
			$bucket: {
				groupBy: '$capacity',
				boundaries: [0, 20, 50, 100, 200, 500, 1000],
				default: '1000+',
				output: {
					count: { $sum: 1 },
					courseUnits: {
						$push: {
							name: '$name',
							code: '$code',
							capacity: '$capacity'
						}
					}
				}
			}
		}
	]);

	const recentCourseUnits = await CourseUnit.find()
		 .sort({ createdAt: -1 })
		 .limit(5)
		 .select('name code capacity slug createdAt');

	const topCapacityCourseUnits = await CourseUnit.find()
		 .sort({ capacity: -1 })
		 .limit(5)
		 .select('name code capacity slug');

	const result = stats[0] || {
		totalCourseUnits: 0,
		totalCapacity: 0,
		averageCapacity: 0,
		minCapacity: 0,
		maxCapacity: 0
	};

	res.json({
		success: true,
		data: {
			overview: result,
			capacityDistribution,
			recentCourseUnits,
			topCapacityCourseUnits
		}
	});
}));

// @route   GET /api/course-units/:id
// @desc    Get course unit by ID
// @access  Private (All authenticated users)
router.get('/:id', courseUnitIdValidation, validateRequest, asyncHandler(async (req: Request, res: Response) => {
	const courseUnit = await CourseUnit.findById(req.params.id).select('-__v');

	if (!courseUnit) {
		throw new AppError('Course unit not found', 404);
	}

	res.json({
		success: true,
		data: {
			courseUnit
		}
	});
}));

// @route   POST /api/course-units
// @desc    Create new course unit
// @access  Private (Admin only)
<<<<<<< HEAD
router.post('/', adminMiddleware, createCourseUnitValidation, validateRequest, asyncHandler(async (req: Request, res: Response) => {
	const { name, code, slug, capacity, type, img_path } = req.body;
=======
router.post('/', adminMiddleware, uploadCourseImage, handleFileUploadError, createCourseUnitValidation, validateRequest, asyncHandler(async (req: Request, res: Response) => {
	const { name, code, slug, capacity } = req.body;
>>>>>>> 325d2a4d

	// Check if course unit with same slug already exists
	const existingCourseUnit = await CourseUnit.findOne({ slug });
	if (existingCourseUnit) {
		throw new AppError('Course unit with this slug already exists', 400);
	}

	// Check if course unit with same code already exists
	const existingCode = await CourseUnit.findOne({ code });
	if (existingCode) {
		throw new AppError('Course unit with this code already exists', 400);
	}

	let imageKey = null;
	let imageUrl = null;

	// Handle image upload if provided
	if (req.file) {
		const fileName = generateFileName(req.file.originalname, `course-${slug}`);
		imageKey = await uploadFile(
			req.file,
			FILE_CONFIGS.courseImage.bucket,
			fileName,
			{
				'X-Amz-Meta-Course-Slug': slug,
				'X-Amz-Meta-Upload-Type': 'course-image'
			}
		);
		imageUrl = getPublicUrl(FILE_CONFIGS.courseImage.bucket, imageKey);
	}

	const courseUnit = new CourseUnit({
		name,
		code,
		slug,
		capacity,
<<<<<<< HEAD
		type,
		img_path: img_path || null
=======
		img: imageKey
>>>>>>> 325d2a4d
	});

	await courseUnit.save();

	res.status(201).json({
		success: true,
		message: 'Course unit created successfully',
		data: {
			courseUnit: {
				id: courseUnit._id,
				name: courseUnit.name,
				code: courseUnit.code,
				slug: courseUnit.slug,
				capacity: courseUnit.capacity,
<<<<<<< HEAD
				type: courseUnit.type,
				img_path: courseUnit.img_path,
=======
				img: courseUnit.img,
				imageUrl,
>>>>>>> 325d2a4d
				createdAt: courseUnit.createdAt,
				updatedAt: courseUnit.updatedAt
			}
		}
	});
}));

// @route   PUT /api/course-units/:id
// @desc    Update course unit
// @access  Private (Admin only)
router.put('/:id', adminMiddleware, [...courseUnitIdValidation, ...updateCourseUnitValidation], validateRequest, asyncHandler(async (req: Request, res: Response) => {
	const { name, code, slug, capacity } = req.body;

	const courseUnit = await CourseUnit.findById(req.params.id);

	if (!courseUnit) {
		throw new AppError('Course unit not found', 404);
	}

	// Check if another course unit with same slug already exists
	if (slug && slug !== courseUnit.slug) {
		const existingSlug = await CourseUnit.findOne({ slug, _id: { $ne: req.params.id } });
		if (existingSlug) {
			throw new AppError('Course unit with this slug already exists', 400);
		}
	}

	// Check if another course unit with same code already exists
	if (code && code !== courseUnit.code) {
		const existingCode = await CourseUnit.findOne({ code, _id: { $ne: req.params.id } });
		if (existingCode) {
			throw new AppError('Course unit with this code already exists', 400);
		}
	}

	// Update fields if provided
	if (name !== undefined) courseUnit.name = name;
	if (code !== undefined) courseUnit.code = code;
	if (slug !== undefined) courseUnit.slug = slug;
	if (capacity !== undefined) courseUnit.capacity = capacity;

	await courseUnit.save();

	// Get image URL if exists
	let imageUrl = null;
	if (courseUnit.img) {
		imageUrl = getPublicUrl(FILE_CONFIGS.courseImage.bucket, courseUnit.img);
	}

	res.json({
		success: true,
		message: 'Course unit updated successfully',
		data: {
			courseUnit: {
				id: courseUnit._id,
				name: courseUnit.name,
				code: courseUnit.code,
				slug: courseUnit.slug,
				capacity: courseUnit.capacity,
				img: courseUnit.img,
				imageUrl,
				createdAt: courseUnit.createdAt,
				updatedAt: courseUnit.updatedAt
			}
		}
	});
}));

// @route   DELETE /api/course-units/:id
// @desc    Delete course unit
// @access  Private (Admin only)
router.delete('/:id', adminMiddleware, courseUnitIdValidation, validateRequest, asyncHandler(async (req: Request, res: Response) => {
	const courseUnit = await CourseUnit.findById(req.params.id);

	if (!courseUnit) {
		throw new AppError('Course unit not found', 404);
	}

	await CourseUnit.findByIdAndDelete(req.params.id);

	res.json({
		success: true,
		message: 'Course unit deleted successfully',
		data: {
			deletedCourseUnit: {
				id: courseUnit._id,
				name: courseUnit.name,
				code: courseUnit.code,
				slug: courseUnit.slug,
				capacity: courseUnit.capacity
			}
		}
	});
}));

// @route   GET /api/course-units/search/:term
// @desc    Search course units by name, code, or slug
// @access  Private (All authenticated users)
router.get('/search/:term', [
	param('term')
		 .isLength({ min: 1, max: 50 })
		 .withMessage('Search term must be between 1 and 50 characters')
], validateRequest, asyncHandler(async (req: Request, res: Response) => {
	const searchTerm = req.params.term;
	const limit = parseInt(req.query.limit as string) || 10;

	const courseUnits = await CourseUnit.find({
		$or: [
			{ name: { $regex: searchTerm, $options: 'i' } },
			{ code: { $regex: searchTerm, $options: 'i' } },
			{ slug: { $regex: searchTerm, $options: 'i' } }
		]
	})
		 .limit(limit)
		 .select('name code slug capacity img createdAt')
		 .sort({ name: 1 });

	res.json({
		success: true,
		data: {
			courseUnits,
			count: courseUnits.length
		}
	});
}));

// @route   GET /api/course-units/by-code/:code
// @desc    Get course unit by code
// @access  Private (All authenticated users)
router.get('/by-code/:code', [
	param('code')
		 .isLength({ min: 2, max: 20 })
		 .withMessage('Code must be between 2 and 20 characters')
		 .matches(/^[A-Z0-9]+$/)
		 .withMessage('Code must contain only uppercase letters and numbers')
], validateRequest, asyncHandler(async (req: Request, res: Response) => {
	const code = req.params.code;

	const courseUnit = await CourseUnit.findOne({ code }).select('-__v');

	if (!courseUnit) {
		throw new AppError('Course unit not found', 404);
	}

	res.json({
		success: true,
		data: {
			courseUnit
		}
	});
}));

// @route   GET /api/course-units/by-slug/:slug
// @desc    Get course unit by slug
// @access  Private (All authenticated users)
router.get('/by-slug/:slug', [
	param('slug')
		 .isLength({ min: 2, max: 50 })
		 .withMessage('Slug must be between 2 and 50 characters')
		 .matches(/^[a-z0-9-]+$/)
		 .withMessage('Slug must contain only lowercase letters, numbers, and hyphens')
], validateRequest, asyncHandler(async (req: Request, res: Response) => {
	const slug = req.params.slug;

	const courseUnit = await CourseUnit.findOne({ slug }).select('-__v');

	if (!courseUnit) {
		throw new AppError('Course unit not found', 404);
	}

	res.json({
		success: true,
		data: {
			courseUnit
		}
	});
}));

// @route   GET /api/course-units/capacity-range/:min/:max
// @desc    Get course units within capacity range
// @access  Private (All authenticated users)
router.get('/capacity-range/:min/:max', [
	param('min')
		 .isInt({ min: 0 })
		 .withMessage('Minimum capacity must be a non-negative integer'),
	param('max')
		 .isInt({ min: 0 })
		 .withMessage('Maximum capacity must be a non-negative integer')
		 .custom((value, { req }) => {
			 if (!req.params?.min || req.params.min === '') {
				 throw new Error('Minimum capacity is required');
			 }
			 if (parseInt(value) < parseInt(req.params.min)) {
				 throw new Error('Maximum capacity must be greater than or equal to minimum capacity');
			 }
			 return true;
		 }),
	query('page')
		 .optional()
		 .isInt({ min: 1 })
		 .withMessage('Page must be a positive integer'),
	query('limit')
		 .optional()
		 .isInt({ min: 1, max: 100 })
		 .withMessage('Limit must be between 1 and 100')
], validateRequest, asyncHandler(async (req: Request, res: Response) => {
	const minCapacity = parseInt(req.params.min);
	const maxCapacity = parseInt(req.params.max);
	const page = parseInt(req.query.page as string) || 1;
	const limit = parseInt(req.query.limit as string) || 10;
	const skip = (page - 1) * limit;

	const [courseUnits, totalCourseUnits] = await Promise.all([
		CourseUnit.find({
			capacity: { $gte: minCapacity, $lte: maxCapacity }
		})
			 .sort({ capacity: 1 })
			 .skip(skip)
			 .limit(limit)
			 .select('name code slug capacity img createdAt'),
		CourseUnit.countDocuments({
			capacity: { $gte: minCapacity, $lte: maxCapacity }
		})
	]);

	const totalPages = Math.ceil(totalCourseUnits / limit);

	res.json({
		success: true,
		data: {
			courseUnits,
			pagination: {
				currentPage: page,
				totalPages,
				totalCourseUnits,
				limit,
				hasNextPage: page < totalPages,
				hasPrevPage: page > 1
			},
			capacityRange: {
				min: minCapacity,
				max: maxCapacity
			}
		}
	});
}));

// @route   PUT /api/course-units/:id/image
// @desc    Upload/Update course unit image
// @access  Private (Admin only)
router.put('/:id/image', adminMiddleware, courseUnitIdValidation, uploadCourseImage, handleFileUploadError, validateRequest, asyncHandler(async (req: Request, res: Response) => {
	if (!req.file) {
		throw new AppError('Image file is required', 400);
	}

	const courseUnit = await CourseUnit.findById(req.params.id);

	if (!courseUnit) {
		throw new AppError('Course unit not found', 404);
	}

	// Delete old image if exists
	if (courseUnit.img) {
		try {
			await deleteFile(FILE_CONFIGS.courseImage.bucket, courseUnit.img);
		} catch (error) {
			console.warn('Failed to delete old course image:', error);
		}
	}

	// Generate unique filename and upload new image
	const fileName = generateFileName(req.file.originalname, `course-${courseUnit.slug}`);
	const objectKey = await uploadFile(
		req.file,
		FILE_CONFIGS.courseImage.bucket,
		fileName,
		{
			'X-Amz-Meta-Course-Id': courseUnit._id.toString(),
			'X-Amz-Meta-Course-Slug': courseUnit.slug,
			'X-Amz-Meta-Upload-Type': 'course-image'
		}
	);

	// Update course unit image reference
	courseUnit.img = objectKey;
	await courseUnit.save();

	const imageUrl = getPublicUrl(FILE_CONFIGS.courseImage.bucket, objectKey);

	res.json({
		success: true,
		message: 'Course unit image uploaded successfully',
		data: {
			img: objectKey,
			imageUrl,
			courseUnit: {
				id: courseUnit._id,
				name: courseUnit.name,
				code: courseUnit.code,
				slug: courseUnit.slug,
				capacity: courseUnit.capacity,
				img: objectKey,
				imageUrl
			}
		}
	});
}));

// @route   DELETE /api/course-units/:id/image
// @desc    Remove course unit image
// @access  Private (Admin only)
router.delete('/:id/image', adminMiddleware, courseUnitIdValidation, validateRequest, asyncHandler(async (req: Request, res: Response) => {
	const courseUnit = await CourseUnit.findById(req.params.id);

	if (!courseUnit) {
		throw new AppError('Course unit not found', 404);
	}

	if (!courseUnit.img) {
		throw new AppError('Course unit has no image to remove', 400);
	}

	// Delete image from MinIO
	try {
		await deleteFile(FILE_CONFIGS.courseImage.bucket, courseUnit.img);
	} catch (error) {
		console.warn('Failed to delete image from storage:', error);
	}

	// Remove image reference from course unit
	courseUnit.img = undefined;
	await courseUnit.save();

	res.json({
		success: true,
		message: 'Course unit image removed successfully',
		data: {
			courseUnit: {
				id: courseUnit._id,
				name: courseUnit.name,
				code: courseUnit.code,
				slug: courseUnit.slug,
				capacity: courseUnit.capacity,
				img: null
			}
		}
	});
}));

export default router;<|MERGE_RESOLUTION|>--- conflicted
+++ resolved
@@ -266,13 +266,8 @@
 // @route   POST /api/course-units
 // @desc    Create new course unit
 // @access  Private (Admin only)
-<<<<<<< HEAD
-router.post('/', adminMiddleware, createCourseUnitValidation, validateRequest, asyncHandler(async (req: Request, res: Response) => {
-	const { name, code, slug, capacity, type, img_path } = req.body;
-=======
 router.post('/', adminMiddleware, uploadCourseImage, handleFileUploadError, createCourseUnitValidation, validateRequest, asyncHandler(async (req: Request, res: Response) => {
-	const { name, code, slug, capacity } = req.body;
->>>>>>> 325d2a4d
+	const { name, code, slug, capacity, type } = req.body;
 
 	// Check if course unit with same slug already exists
 	const existingCourseUnit = await CourseUnit.findOne({ slug });
@@ -309,12 +304,8 @@
 		code,
 		slug,
 		capacity,
-<<<<<<< HEAD
 		type,
-		img_path: img_path || null
-=======
 		img: imageKey
->>>>>>> 325d2a4d
 	});
 
 	await courseUnit.save();
@@ -329,13 +320,9 @@
 				code: courseUnit.code,
 				slug: courseUnit.slug,
 				capacity: courseUnit.capacity,
-<<<<<<< HEAD
-				type: courseUnit.type,
-				img_path: courseUnit.img_path,
-=======
 				img: courseUnit.img,
 				imageUrl,
->>>>>>> 325d2a4d
+				type: courseUnit.type,
 				createdAt: courseUnit.createdAt,
 				updatedAt: courseUnit.updatedAt
 			}
